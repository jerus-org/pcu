--- conflicted
+++ resolved
@@ -34,7 +34,6 @@
 jobs:
   test-setup:
     executor: rust-env
-<<<<<<< HEAD
     parameters:
       ssh_fingerprint:
         type: string
@@ -81,75 +80,6 @@
           root: .
           paths:
             - bin
-
-  test-bsky:
-    executor: rust-env
-=======
->>>>>>> 86cfba83
-    parameters:
-      ssh_fingerprint:
-        type: string
-        description: |
-          The fingerprint of the ssh key to use
-      pcu_verbosity:
-        type: string
-        default: "-vv"
-        description: "The verbosity of the pcu command"
-<<<<<<< HEAD
-=======
-      pcu_semver:
-        type: boolean
-        default: false
-        description: "Whether or not set the semver version flag"
-      pcu_commit_message:
-        type: string
-        default: "chore: test push"
-        description: "The commit message to use for the pcu test push"
->>>>>>> 86cfba83
-    steps:
-      - checkout
-      - add_ssh_keys:
-          fingerprints:
-            - <<parameters.ssh_fingerprint>>
-      - run:
-          name: Remove original SSH key from agent
-          command: |
-            ssh-add -l
-            ssh-add -d ~/.ssh/id_rsa.pub
-            ssh-add -l
-      - toolkit/gpg_key
-      - toolkit/git_config
-<<<<<<< HEAD
-      # Start with the test setup workspace
-      - attach_workspace:
-          at: .
-      - run:
-          name: Test bsky
-          command: |
-            set -exo pipefail
-
-            ls -la 
-            ls -la bin
-
-            ./bin/pcu << parameters.pcu_verbosity >> bsky
-=======
-      - run:
-          name: Install pcu from project under test
-          command: |
-            cargo install --force --path .
-      - run:
-          name: Copy updated pcu to bin directory
-          command: |
-            set -exo pipefail
-
-            mkdir -p ~/project/bin
-            cp $(which pcu) ~/project/bin/pcu
-
-      - persist_to_workspace:
-          root: .
-          paths:
-            - bin
->>>>>>> 86cfba83
 
   test-commit:
     executor: rust-env
@@ -316,18 +246,6 @@
             - pcu-app
           requires:
             - test-setup
-<<<<<<< HEAD
-      - test-bsky:
-          ssh_fingerprint: << pipeline.parameters.fingerprint >>
-          pcu_verbosity: "-vvvv"
-          context:
-            - release
-            - bot-check
-            - pcu-app
-          requires:
-            - test-setup
-=======
->>>>>>> 86cfba83
       - test-push:
           ssh_fingerprint: << pipeline.parameters.fingerprint >>
           pcu_verbosity: "-vvvv"
@@ -346,10 +264,6 @@
           requires:
             - test-push
             - test-commit
-<<<<<<< HEAD
-            - test-bsky
-=======
->>>>>>> 86cfba83
           context:
             - release
             - bot-check
