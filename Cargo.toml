[package]
name = "pcu"
version = "0.4.33"
edition = "2021"
authors = ["jerusdp <jrussell@jerus.ie>"]
description = "A CI tool to update change log in a PR"
rust-version = "1.81"
license = "MIT"
readme = "README.md"
repository = "https://github.com/jerus-org/pcu"
keywords = ["ci", "github", "changelog"]
include = ["**/*.rs", "Cargo.toml", "README.md", "LICENSE"]
categories = ["development-tools::build-utils", "command-line-utilities"]

[dependencies]
cargo_toml = "0.21.0"
chrono = "0.4.40"
clap = "4.5.31"
clap-verbosity-flag = "3.0.2"
color-eyre = "0.6.3"
config = "0.15.8"
env_logger = "0.11.6"
git2 = "0.20.0"
gql_client = "1.0.7"
keep-a-changelog = "0.1.4"
# keep-a-changelog = { git = "https://github.com/jerusdp/keep-a-changelog-rs.git", branch = "feat-add-link" }
log = "0.4.26"
named-colour = { version = "0.3.16", features = ["extended"] }
octocrate = { version = "2.2.0", features = [
    "apps",
    "pulls",
    "repos",
    "rustls-tls",
], default-features = false }
owo-colors = "4.2.0"
regex = "1.11.1"
serde = { version = "1.0.218", features = ["derive"] }
thiserror = "2.0.11"
tokio = { version = "1.43.0", features = ["macros", "rt-multi-thread"] }
tracing = "0.1.41"
tracing-subscriber = { version = "0.3.19", features = ["std", "env-filter"] }
url = "2.5.3"

[dev-dependencies]
rstest = "0.24.0"
uuid = { version = "1.15.1", features = ["v4"] }

[lib]
<<<<<<< HEAD
# name = "pcu_lib"
=======
name = "pcu"
>>>>>>> 86cfba83
path = "src/lib.rs"

[[bin]]
name = "pcu"
path = "src/bin/main.rs"

# [patch.crates-io]
# config = { git = 'https://github.com/mehcode/config-rs.git' }<|MERGE_RESOLUTION|>--- conflicted
+++ resolved
@@ -46,11 +46,7 @@
 uuid = { version = "1.15.1", features = ["v4"] }
 
 [lib]
-<<<<<<< HEAD
-# name = "pcu_lib"
-=======
 name = "pcu"
->>>>>>> 86cfba83
 path = "src/lib.rs"
 
 [[bin]]
